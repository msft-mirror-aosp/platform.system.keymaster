--- conflicted
+++ resolved
@@ -224,11 +224,7 @@
             bool_ptr = &record->allow_while_on_body;
             break;
         case KM_TAG_UNLOCKED_DEVICE_REQUIRED:
-<<<<<<< HEAD
-            // TODO(67752510)
-=======
             bool_ptr = &record->unlocked_device_required;
->>>>>>> f051c127
             break;
         case KM_TAG_CALLER_NONCE:
             bool_ptr = &record->caller_nonce;
